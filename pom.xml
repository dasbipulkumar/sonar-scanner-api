<project xmlns="http://maven.apache.org/POM/4.0.0" xmlns:xsi="http://www.w3.org/2001/XMLSchema-instance"
         xsi:schemaLocation="http://maven.apache.org/POM/4.0.0 http://maven.apache.org/maven-v4_0_0.xsd">
  <modelVersion>4.0.0</modelVersion>
  <parent>
    <groupId>org.codehaus.sonar-plugins</groupId>
    <artifactId>parent</artifactId>
    <version>16</version>
  </parent>

  <groupId>org.codehaus.sonar.runner</groupId>
  <artifactId>sonar-runner</artifactId>
  <version>2.2-SNAPSHOT</version>
  <packaging>pom</packaging>
  <name>Sonar Runner</name>
  <url>http://docs.codehaus.org/display/SONAR/Analyzing+with+Sonar+Runner</url>
  <inceptionYear>2011</inceptionYear>
<<<<<<< HEAD

  <!-- Overridding default properties to be able to deploy the release -->
  <distributionManagement>
    <repository>
      <id>codehaus-nexus-staging</id>
      <name>Codehaus Release Repository</name>
      <url>https://nexus.codehaus.org/service/local/staging/deploy/maven2/</url>
    </repository>
  </distributionManagement>
=======
>>>>>>> 25411330

  <modules>
    <module>sonar-runner-api</module>
    <module>sonar-runner-batch</module>
    <module>sonar-runner-dist</module>
    <module>sonar-runner-impl</module>
  </modules>

<<<<<<< HEAD
=======

>>>>>>> 25411330
  <organization>
    <name>SonarSource</name>
    <url>http://www.sonarsource.com</url>
  </organization>

  <licenses>
    <license>
      <name>GNU LGPL 3</name>
      <url>http://www.gnu.org/licenses/lgpl.txt</url>
      <distribution>repo</distribution>
    </license>
  </licenses>

  <scm>
    <connection>scm:git:git@github.com:SonarSource/sonar-runner.git</connection>
    <developerConnection>scm:git:git@github.com:SonarSource/sonar-runner.git</developerConnection>
    <url>https://github.com/SonarSource/sonar-runner</url>
  </scm>

  <issueManagement>
    <system>JIRA</system>
    <url>http://jira.codehaus.org/browse/SONARPLUGINS/component/14640</url>
  </issueManagement>

  <properties>
<<<<<<< HEAD
    <sonar.buildVersion>3.5-RC3</sonar.buildVersion>
    <maven.test.redirectTestOutputToFile>true</maven.test.redirectTestOutputToFile>
  </properties>

  <profiles>
    <profile>
      <id>release</id>
      <build>
        <plugins>
          <plugin>
            <groupId>org.apache.maven.plugins</groupId>
            <artifactId>maven-javadoc-plugin</artifactId>
            <executions>
              <execution>
                <id>attach-javadocs</id>
                <goals>
                  <goal>jar</goal>
                </goals>
              </execution>
            </executions>
          </plugin>
          <plugin>
            <groupId>org.apache.maven.plugins</groupId>
            <artifactId>maven-gpg-plugin</artifactId>
            <executions>
              <execution>
                <id>sign-artifacts</id>
                <phase>verify</phase>
                <goals>
                  <goal>sign</goal>
                </goals>
              </execution>
            </executions>
          </plugin>
        </plugins>
      </build>
    </profile>
  </profiles>
 
=======
    <maven.test.redirectTestOutputToFile>true</maven.test.redirectTestOutputToFile>
  </properties>

  <dependencyManagement>
    <dependencies>
      <dependency>
        <groupId>com.google.code.findbugs</groupId>
        <artifactId>jsr305</artifactId>
        <version>2.0.1</version>
      </dependency>
      <dependency>
        <groupId>junit</groupId>
        <artifactId>junit</artifactId>
        <version>4.11</version>
      </dependency>
      <dependency>
        <groupId>org.easytesting</groupId>
        <artifactId>fest-assert</artifactId>
        <version>1.4</version>
      </dependency>
      <dependency>
        <groupId>org.mockito</groupId>
        <artifactId>mockito-all</artifactId>
        <version>1.9.5</version>
      </dependency>
    </dependencies>
  </dependencyManagement>

  <build>
    <pluginManagement>
      <plugins>
        <plugin>
          <groupId>org.apache.maven.plugins</groupId>
          <artifactId>maven-dependency-plugin</artifactId>
          <version>2.7</version>
        </plugin>
        <plugin>
          <groupId>org.apache.maven.plugins</groupId>
          <artifactId>maven-shade-plugin</artifactId>
          <version>1.7.1</version>
        </plugin>
      </plugins>
    </pluginManagement>
  </build>
>>>>>>> 25411330
</project><|MERGE_RESOLUTION|>--- conflicted
+++ resolved
@@ -14,7 +14,6 @@
   <name>Sonar Runner</name>
   <url>http://docs.codehaus.org/display/SONAR/Analyzing+with+Sonar+Runner</url>
   <inceptionYear>2011</inceptionYear>
-<<<<<<< HEAD
 
   <!-- Overridding default properties to be able to deploy the release -->
   <distributionManagement>
@@ -24,8 +23,6 @@
       <url>https://nexus.codehaus.org/service/local/staging/deploy/maven2/</url>
     </repository>
   </distributionManagement>
-=======
->>>>>>> 25411330
 
   <modules>
     <module>sonar-runner-api</module>
@@ -34,10 +31,6 @@
     <module>sonar-runner-impl</module>
   </modules>
 
-<<<<<<< HEAD
-=======
-
->>>>>>> 25411330
   <organization>
     <name>SonarSource</name>
     <url>http://www.sonarsource.com</url>
@@ -63,8 +56,7 @@
   </issueManagement>
 
   <properties>
-<<<<<<< HEAD
-    <sonar.buildVersion>3.5-RC3</sonar.buildVersion>
+    <sonar.buildVersion>3.5</sonar.buildVersion>
     <maven.test.redirectTestOutputToFile>true</maven.test.redirectTestOutputToFile>
   </properties>
 
@@ -103,10 +95,6 @@
     </profile>
   </profiles>
  
-=======
-    <maven.test.redirectTestOutputToFile>true</maven.test.redirectTestOutputToFile>
-  </properties>
-
   <dependencyManagement>
     <dependencies>
       <dependency>
@@ -148,5 +136,4 @@
       </plugins>
     </pluginManagement>
   </build>
->>>>>>> 25411330
 </project>